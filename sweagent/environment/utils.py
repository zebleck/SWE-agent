import hashlib
import shlex
import docker
import json
import logging
import os
import re
import select
import signal
import subprocess
import tarfile
import tempfile
import time
import traceback

from datasets import load_dataset, load_from_disk
from ghapi.all import GhApi
from io import BytesIO
from pathlib import Path
from subprocess import PIPE, STDOUT
from typing import Any, List, Optional, Set, Tuple, Dict

from git import InvalidGitRepositoryError, Repo

LOGGER_NAME = "intercode"
START_UP_DELAY = 5
TIMEOUT_DURATION = 25
GITHUB_ISSUE_URL_PATTERN = re.compile(r'github\.com\/(.*?)\/(.*?)\/issues\/(\d+)')
GITHUB_REPO_URL_PATTERN = re.compile(r'.*[/@]?github\.com\/([^/]+)\/([^/]+)')

logger = logging.getLogger(LOGGER_NAME)


def get_data_path_name(data_path: str):
    """ if data_path is a file, return the file stem
    elif it's a github url, return the owner__repo_name
    """
    match = GITHUB_ISSUE_URL_PATTERN.search(data_path)
    if match:
        owner, repo, _ = match.groups()
        return f"{owner}__{repo}"
    return Path(data_path).stem


def is_github_issue_url(data_path: str) -> bool:
    """Check if data_path is an URL pointing to a github issue"""
    return GITHUB_ISSUE_URL_PATTERN.search(data_path) is not None


def is_github_repo_url(data_path: str) -> bool:
    """Check if data_path is an URL pointing to a github repository.
    Paths to issues or PRs will also match this pattern.
    """
    return GITHUB_REPO_URL_PATTERN.search(data_path) is not None


# todo: Why not just use copy_anything_to_container?
def copy_file_to_container(container, contents, container_path):
    """
    Copies a given string into a Docker container at a specified path.

    Args:
    - container: Docker SDK container object.
    - contents: The string to copy into the container.
    - container_path: The path inside the container where the string should be copied to.

    Returns:
    - None
    """
    temp_file_name = None

    try:
        # Create a temporary file
        with tempfile.NamedTemporaryFile(delete=False) as temp_file:
            temp_file_name = temp_file.name
            # Write the string to the temporary file and ensure it's written to disk
            temp_file.write(contents.encode('utf-8'))
            temp_file.flush()
            os.fsync(temp_file.fileno())

        # Create a TAR archive in memory containing the temporary file
        with tempfile.NamedTemporaryFile():
            with open(temp_file_name, 'rb') as temp_file:
                # Prepare the TAR archive
                with BytesIO() as tar_stream:
                    with tarfile.open(fileobj=tar_stream, mode='w') as tar:
                        tar_info = tarfile.TarInfo(name=os.path.basename(container_path))
                        tar_info.size = os.path.getsize(temp_file_name)
                        tar.addfile(tarinfo=tar_info, fileobj=temp_file)
                    tar_stream.seek(0)
                    # Copy the TAR stream to the container
                    container.put_archive(path=os.path.dirname(container_path), data=tar_stream.read())

    except Exception as e:
        logger.error(f"An error occurred: {e}")
        logger.error(traceback.format_exc())
    finally:
        # Cleanup: Remove the temporary file if it was created
        if temp_file_name and os.path.exists(temp_file_name):
            os.remove(temp_file_name)


def copy_anything_to_container(container, host_path: str, container_path: str) -> None:
    """Copy files or directories from host to container
    
    Note: Will need to set ownership on the copied files in the container.
    """
    if not Path(host_path).exists():
        msg = f"Path {host_path} does not exist, cannot copy it to container."
        raise FileNotFoundError(msg)
    cmd = ["docker", "cp", host_path, f"{container.id}:{container_path}"]
    logger.debug(f"Copying {host_path} to container at {container_path} with command: {shlex.join(cmd)}")
    try:
        subprocess.run(cmd, check=True)
    except subprocess.CalledProcessError as e:
        msg = f"Error copying {host_path} to container at {container_path}: {e}"
        raise RuntimeError(msg) from e


def read_with_timeout(container, pid_func, timeout_duration):
    """
    Read data from a subprocess with a timeout.
    This function uses a file descriptor to read data from the subprocess in a non-blocking way.

    Args:
        container (subprocess.Popen): The subprocess container.
        pid_func (function): A function that returns a list of process IDs (except the PID of the main process).
        timeout_duration (int): The timeout duration in seconds.

    Returns:
        str: The data read from the subprocess, stripped of trailing newline characters.

    Raises:
        TimeoutError: If the timeout duration is reached while reading from the subprocess.
    """
    buffer = b""
    fd = container.stdout.fileno()
    end_time = time.time() + timeout_duration

    while time.time() < end_time:
        pids = pid_func()
        if len(pids) > 0:
            # There are still PIDs running
            time.sleep(0.05)
            continue
        ready_to_read, _, _ = select.select([fd], [], [], 0.1)
        if ready_to_read:
            data = os.read(fd, 4096)
            if data:
                buffer += data
        else:
            # No more data to read
            break
        time.sleep(0.05)  # Prevents CPU hogging

    if container.poll() is not None:
        raise RuntimeError("Subprocess exited unexpectedly.\nCurrent buffer: {}".format(buffer.decode()))
    if time.time() >= end_time:
        raise TimeoutError("Timeout reached while reading from subprocess.\nCurrent buffer: {}\nRunning PIDs: {}".format(buffer.decode(), pids))
    return buffer.decode()


PROCESS_DONE_MARKER_START = "///PROCESS-DONE:"
PROCESS_DONE_MARKER_END= ":PROCESS-DONE///"
PROCESS_DONE_REGEX = re.compile(rf"{PROCESS_DONE_MARKER_START}(.+?){PROCESS_DONE_MARKER_END}")


def read_with_timeout_experimental(container, timeout_duration):
    """
    Read data from a subprocess with a timeout.
    This function uses a file descriptor to read data from the subprocess in a non-blocking way.

    NOTE: This is an experimental implementation that is faster than `read_with_timeout`, but
    has not been thoroughly tested.

    Args:
        container (subprocess.Popen): The subprocess container.
        timeout_duration (int): The timeout duration in seconds.

    Returns:
        str: The data read from the subprocess, stripped of trailing newline characters.

    Raises:
        TimeoutError: If the timeout duration is reached while reading from the subprocess.
    """
    buffer = b""
    fd = container.stdout.fileno()
    end_time = time.time() + timeout_duration

    while time.time() < end_time:
        ready_to_read, _, _ = select.select([fd], [], [], 0.01)
        if ready_to_read:
            data = os.read(fd, 4096)
            if data:
                buffer += data
        if PROCESS_DONE_MARKER_START in buffer.decode():
            break
        time.sleep(0.01)  # Prevents CPU hogging

    if container.poll() is not None:
        raise RuntimeError("Subprocess exited unexpectedly.\nCurrent buffer: {}".format(buffer.decode()))
    if time.time() >= end_time:
        raise TimeoutError("Timeout reached while reading from subprocess.\nCurrent buffer: {}".format(buffer.decode()))
    decoded = buffer.decode()
    body = "\n".join(line for line in decoded.splitlines() if not line.startswith(PROCESS_DONE_MARKER_START))
    last_line = decoded.splitlines()[-1]
    _results = PROCESS_DONE_REGEX.search(last_line)
    if _results is None:
        raise ValueError(f"Could not find process done marker in last line: {last_line=}, {body=}")
    exit_code = _results.group(1)
    return body, exit_code


class timeout:
    def __init__(self, seconds=TIMEOUT_DURATION, error_message="Timeout"):
        self.seconds = seconds
        self.error_message = error_message

    def handle_timeout(self, signum, frame):
        raise TimeoutError(self.error_message)

    def __enter__(self):
        signal.signal(signal.SIGALRM, self.handle_timeout)
        signal.alarm(self.seconds)

    def __exit__(self, type, value, traceback):
        signal.alarm(0)


def get_background_pids(container_obj):
    pids = (
        container_obj.exec_run("ps -eo pid,comm --no-headers")
        .output.decode()
        .split("\n")
    )
    pids = [x.split() for x in pids if x]
    pids = [x for x in pids if x[1] not in {"ps"} and x[0] != "1"]
    bash_pids = [x for x in pids if x[1] == "bash"]
    other_pids = [x for x in pids if x[1] not in {"bash"}]
    return bash_pids, other_pids


def _get_non_persistent_container(ctr_name: str, image_name: str) -> Tuple[subprocess.Popen, set]:
    startup_cmd = [
        "docker",
        "run",
        "-i",
        "--rm",
        "--name",
        ctr_name,
        image_name,
        "/bin/bash",
        "-l",
        "-m",
    ]
    logger.debug(f"Starting container with command: %s", shlex.join(startup_cmd))
    container = subprocess.Popen(
        startup_cmd,
        stdin=PIPE,
        stdout=PIPE,
        stderr=STDOUT,
        text=True,
        bufsize=1, # line buffered
    )
    time.sleep(START_UP_DELAY)
    # try to read output from container setup (usually an error), timeout if no output
    try:
        with timeout(seconds=2):
            output = container.stdout.read()
            if output:
                logger.error(f"Unexpected container setup output: {output}")
    except TimeoutError:
        pass
    return container, {"1", }  # bash PID is always 1 for non-persistent containers


def _get_persistent_container(ctr_name: str, image_name: str, persistent: bool = False) -> Tuple[subprocess.Popen, Set]:
    client = docker.from_env()
    containers = client.containers.list(all=True, filters={"name": ctr_name})
    if ctr_name in [c.name for c in containers]:
        container_obj = client.containers.get(ctr_name)
        if container_obj.status in {"created"}:
            container_obj.start()
        elif container_obj.status in {"running"}:
            pass
        elif container_obj.status in {"exited"}:
            container_obj.restart()
        elif container_obj.status in {"paused"}:
            container_obj.unpause()
        else:
            raise RuntimeError(f"Unexpected container status: {container_obj.status}")
    else:
        container_obj = client.containers.run(
            image_name,
            command='/bin/bash -l -m',
            name=ctr_name,
            stdin_open=True,
            tty=True,
            detach=True,
            auto_remove=not persistent,
        )
        container_obj.start()
    startup_cmd =  [
        "docker",
        "exec",
        "-i",
        ctr_name,
        "/bin/bash",
        "-l",
        "-m",
    ]
    logger.debug(f"Starting container with command: %s", shlex.join(startup_cmd))
    container = subprocess.Popen(
        startup_cmd,
        stdin=PIPE,
        stdout=PIPE,
        stderr=STDOUT,
        text=True,
        bufsize=1, # line buffered
    )
    time.sleep(START_UP_DELAY)
    # try to read output from container setup (usually an error), timeout if no output
    try:
        with timeout(seconds=2):
            output = container.stdout.read()
            if output:
                logger.error(f"Unexpected container setup output: {output}")
    except TimeoutError:
        pass
    # Get the process IDs of the container
    # There should be at least a head process and possibly one child bash process
    bash_pids, other_pids = get_background_pids(container_obj)
    bash_pid = 1
    if len(bash_pids) == 1:
        bash_pid = bash_pids[0][0]
    elif len(bash_pids) > 1 or len(other_pids) > 0:
        raise RuntimeError(f"Detected alien processes attached or running. Please ensure that no other agents are running on this container. PIDs: {bash_pids}, {other_pids}")
    return container, set(map(str, [bash_pid, 1, ]))


def get_container(ctr_name: str, image_name: str, persistent: bool = False) -> Tuple[subprocess.Popen, Set]:
    """
    Get a container object for a given container name and image name

    Arguments:
        ctr_name (str): Name of container
        image_name (str): Name of image
        persistent (bool): Whether to use a persistent container or not
    Returns:
        Container object
    """
    # Let's first check that the image exists and give some better error messages
    try:
        client = docker.from_env()
    except docker.errors.DockerException as e:
        docker_not_runnnig = any((
            "connection aborted" in str(e).lower(), 
            "connection refused" in str(e).lower(),
            "error while fetching server api version" in str(e).lower(),
        ))
        if docker_not_runnnig:
            msg = (
                "Probably the Docker daemon is not running. Please start the Docker daemon and try again. "
                "You might need to allow the use of the docker socket "
                "(https://github.com/princeton-nlp/SWE-agent/issues/159) or symlink the socket "
                "if it's at a non-standard location "
                "(https://github.com/princeton-nlp/SWE-agent/issues/20#issuecomment-2047506005)."
            )
            raise RuntimeError(msg) from e
        raise
    filterred_images = client.images.list(filters={'reference': image_name})
    if len(filterred_images) == 0:
        msg = (
            f"Image {image_name} not found. Please ensure it is built and available. "
            "Please double-check that you followed all installation/setup instructions from the "
            "readme."
        )
        raise RuntimeError(msg)
    elif len(filterred_images) > 1:
        logger.warning(f"Multiple images found for {image_name}, that's weird.")
    attrs = filterred_images[0].attrs 
    if attrs is not None:
        logger.info(
            f"Found image {image_name} with tags: {attrs['RepoTags']}, created: {attrs['Created']} "
            f"for {attrs['Os']} {attrs['Architecture']}."
        )

    if persistent:
        return _get_persistent_container(ctr_name, image_name)
    else:
        return _get_non_persistent_container(ctr_name, image_name)


def get_commit(api: GhApi, owner: str, repo: str, base_commit: str = None):
    if base_commit:
        commit = api.repos.get_commit(owner, repo, base_commit)
    else:
        commit = api.repos.list_commits(owner, repo)[0]
    return commit

import config

class InvalidGithubURL(ValueError):
    ...


def parse_gh_issue_url(issue_url: str) -> Tuple[str, str, str]:
    """Return owner, repo, issue number from issue url"""
    match = GITHUB_ISSUE_URL_PATTERN.search(issue_url)
    if not match:
        raise InvalidGithubURL(f"Invalid GitHub issue URL: {issue_url}")
    res = match.groups()
    assert len(res) == 3
    return tuple(res)  # type: ignore


def parse_gh_repo_url(repo_url: str) -> Tuple[str, str]:
    """Return owner, repo from repo url"""
    match = GITHUB_REPO_URL_PATTERN.search(repo_url)
    if not match:
        raise InvalidGithubURL(f"Invalid GitHub issue URL: {repo_url}")
    res = match.groups()
    assert len(res) == 2
    return tuple(res)  # type: ignore


def get_gh_issue_data(issue_url: str, *, token: str = ""):
    """Returns github issue data in the form of a dictionary.
    See https://docs.github.com/en/rest/issues/issues?apiVersion=2022-11-28#get-an-issue
    for return format
    """
    owner, repo, issue_number = parse_gh_issue_url(issue_url)
    api = GhApi(token=token)
    return api.issues.get(owner, repo, issue_number)



def get_problem_statement_from_github_issue(owner: str, repo: str, issue_number: str, *, token: Optional[str] = "") -> str:
    """Return problem statement from github issue"""
    api = GhApi(token=token)
    issue = api.issues.get(owner, repo, issue_number)
    title = issue.title if issue.title else ""
    body = issue.body if issue.body else ""
    return f"{title}\n{body}\n"


class InstanceBuilder:
    def __init__(self, token: Optional[str] = None):
        """This helper class is used to build the data for an instance object, 
        retrieving problem statements from github issues or local files and setting
        repo paths from github urls or local paths.
        """
        # Args that will be passed to the Instance constructor
        self.args = {}
        self.token = token
        self._instance_id_problem_suffix = ""

    def set_problem_statement_from_gh_issue(self, issue_url: str):
        owner, repo, issue_number = parse_gh_issue_url(issue_url)
        self.args["problem_statement"] = get_problem_statement_from_github_issue(owner, repo, issue_number, token=self.token)
        self.args["instance_id"] = f"{owner}__{repo}-i{issue_number}"
        self.args["problem_statement_source"] = "online"
    
    def set_problem_statement_from_file(self, file_path: str):
        self.args["problem_statement"] = Path(file_path).read_text()
        self.args["instance_id"] = hashlib.sha256(self.args["problem_statement"].encode()).hexdigest()[:6]
        self.args["problem_statement_source"] = "local"

    def set_problem_statement(self, data_path: str ):
        """Get problem statement for a single instance from a github issue url or a 
        path to a markdown or text file.
        """
        if is_github_issue_url(data_path):
            self.set_problem_statement_from_gh_issue(data_path)
        elif Path(data_path).is_file():
            self.set_problem_statement_from_file(data_path)
        else:
            msg = f"Not sure how to get problem statement from {data_path=}."
            raise ValueError(msg)
    
    def set_repo_info_from_gh_url(self, url: str, base_commit: Optional[str] = None):
        owner, repo = parse_gh_repo_url(url)
        self.args["repo"] = f"{owner}/{repo}"
        self.args["repo_type"] = "github"
        if base_commit:
            self.args["base_commit"] = base_commit
        else:
            api = GhApi(token=self.token)
            self.args["base_commit"] = get_commit(api, owner, repo, base_commit).sha
        self.args["version"] = self.args["base_commit"][:7]
    
    def set_repo_info_from_local_path(self, path: str, base_commit: Optional[str] = None):
        self.args["repo"] = str(Path(path).resolve())
        self.args["repo_type"] = "local"
        if base_commit:
            self.args["base_commit"] = base_commit
        else:
            try:
                repo = Repo(path, search_parent_directories=True)
            except InvalidGitRepositoryError as e:
                msg = f"Could not find git repository at {path=}."
                raise ValueError(msg) from e
            if repo.is_dirty():
                msg = f"Local git repository {path} is dirty. Please commit or stash changes."
                raise ValueError(msg)
            self.args["base_commit"] = repo.head.object.hexsha
        self.args["version"] = self.args["base_commit"][:7]
    
    def set_repo_info(self, repo: str, base_commit: Optional[str] = None):
        if is_github_repo_url(repo):
            self.set_repo_info_from_gh_url(repo, base_commit=base_commit)
        elif Path(repo).is_dir():
            self.set_repo_info_from_local_path(repo, base_commit=base_commit)
        else:
            raise ValueError(f"Could not determine repo path from {repo=}.")
    
    def set_from_dict(self, instance_dict: Dict[str, Any]):
        self.args |= instance_dict
    
    def set_missing_fields(self):
        # todo: This field is only needed while swe_env is using some questionable logic
        # to determine whether to clone from a mirror or not. This should be removed in the future.
        # Values: 'swe-bench' (loaded from json/jsonl for swe-bench style inference),
        # 'online' (loaded from github issue or similar) or 'local' (loaded from local file)
        if "problem_statement_source" not in self.args:
            self.args["problem_statement_source"] = "swe-bench"
        if "repo_type" not in self.args: 
            self.args["repo_type"] = "github"
    
    def validate(self):
        required_fields = [
            "problem_statement",
            "instance_id",
            "repo",
            "repo_type",
            "base_commit",
            "version",
            "problem_statement_source",
        ]
        if not all(x in self.args for x in required_fields):
            missing = set(required_fields) - set(self.args.keys())
            raise ValueError(f"Missing required fields: {missing=}")
        if self.args["repo_type"] not in {"github", "local"}:
            raise ValueError(f"Invalid repo type: {self.args['repo_type']=}")
        if self.args["repo_type"] == "github" and self.args["repo"].count("/") != 1:
            raise ValueError(f"Invalid repo format for {self.args['repo_type']=}: {self.args['repo']=}")
    
    def build(self) -> Dict[str, Any]:
        self.set_missing_fields()
        self.validate()
        return self.args
    

def get_instances(
        file_path: str, 
        base_commit: Optional[str] = None, 
        split: Optional[str] = None, 
        token: Optional[str] = None,
        *,
        repo_path: str = "",
    ) -> List[Dict[str, Any]]:
    """
    Getter function for handling json, jsonl files

    Args:
        file_path (str): Path to file

    Returns:
        List of instances as dictionaries
    """
    def instance_from_dict(instances):
        ib = InstanceBuilder(token=token)
        ib.set_from_dict(instances)
        return ib.build()

    def postproc_instance_list(instances):
        if isinstance(instances, dict):
            msg = "Expected a list of instances, got a dictionary."
            raise ValueError(msg)
        return [instance_from_dict(x) for x in instances]


    # If file_path is a directory, attempt load from disk
    if os.path.isdir(file_path):
<<<<<<< HEAD
        return load_from_disk(file_path, split=split)

    # If file_path is a github issue url, fetch the issue and return a single instance
    if is_from_github_url(file_path):
        match = GITHUB_ISSUE_URL_PATTERN.search(file_path)
        cfg = config.Config(os.path.join(os.getcwd(), "keys.cfg"))
        api = GhApi(token=cfg.get("GITHUB_TOKEN", "token"))
        if match:
            owner, repo, issue_number = match.groups()
            record = dict()
            issue = api.issues.get(owner, repo, issue_number)
            title = issue.title if issue.title else ""
            body = issue.body if issue.body else ""
            text = f"{title}\n{body}\n"
            record["repo"] = f"{owner}/{repo}"
            record["base_commit"] = base_commit if base_commit else get_commit(api, owner, repo, base_commit).sha
            record["version"] = record["base_commit"][:7]
            record["problem_statement"] = text
            record["instance_id"] = f"{owner}__{repo}-i{issue_number}"
            return [record,]
    elif base_commit is not None:
=======
        try:
            dataset_or_dict = load_from_disk(file_path)
            if isinstance(dataset_or_dict, dict):
                return postproc_instance_list(dataset_or_dict[split])
            return postproc_instance_list(dataset_or_dict)
        except FileNotFoundError:
            # Raised by load_from_disk if the directory is not a dataset directory
            pass

    # The next if statement is very brittle logic to determine if we're processing a single instance
    if (Path(file_path).is_file() and Path(file_path).suffix in ['.md', '.txt']) or is_github_issue_url(file_path):
        ib = InstanceBuilder(token=token)
        ib.set_problem_statement(file_path)
        if repo_path:
            ib.set_repo_info(repo_path, base_commit=base_commit)
        elif is_github_repo_url(file_path):
            ib.set_repo_info_from_gh_url(file_path)
        else:
            raise ValueError(f"Could not determine repo path from {file_path=}, {repo_path=}")

        return [ib.build()]
    
    if base_commit is not None:
>>>>>>> 6d8eee91
        raise ValueError("base_commit must be None if data_path is not a github issue url")

    # If file_path is a file, load the file
    if file_path.endswith(".json"):
        return postproc_instance_list(json.load(open(file_path)))
    if file_path.endswith(".jsonl"):
        return postproc_instance_list([json.loads(x) for x in open(file_path, 'r').readlines()])

    if repo_path:
        msg = "repo_path must be empty if data_path is not a github url or local repo url"
        raise ValueError(msg)

    # Attempt load from HF datasets as a last resort
    try:
        return postproc_instance_list(load_dataset(file_path, split=split))
    except:
        raise ValueError(
            f"Could not load instances from {file_path}. "
            "Please ensure --data_path is a GitHub URL, a SWE-bench HuggingFace dataset, or a JSON/JSONL file."
        )


def get_associated_commit_urls(org: str, repo: str, issue_number: str, *, token: str = "") -> list[str]:
    """Return the URLs of commits that would close an issue."""
    api = GhApi(token=token)
    # Strangely the "pull_request" field of api.issues.get is often not set
    # so we have to go through the events to check if there's a commit
    events = api.issues.list_events(org, repo, issue_number)
    commit_urls = []
    for event in events:
        if not event.event == "referenced":
            continue
        if not event.commit_id:
            continue
        commit = api.repos.get_commit(org, repo, event.commit_id)
        message = commit.commit.message
        if f"fixes #{issue_number}" in message.lower() or f"closes #{issue_number}" in message.lower():
            commit_urls.append(commit.html_url)
    return commit_urls


def remove_triple_backticks(text: str) -> str:
    return "\n".join(line.removeprefix("```") for line in text.splitlines())

_MARKDOWN_TRAJECTORY_EMOJI_MAPPING = {
    "observation": "👀",
    "response": "️🧑‍🚒",
    "state": "🧠",
    "thought": "💡",

}
def format_trajectory_markdown(trajectory: List[Dict[str, str]]):
    """Format a trajectory as a markdown string for use in gh PR description."""
    prefix = [
        "<details>",
        "<summary>Thought process ('trajectory') of SWE-agent (click to expand)</summary>",
        "",
        "",
    ]
    steps = []
    for i, step in enumerate(trajectory):
        step_strs = []
        for key, value in step.items():
            emoji = _MARKDOWN_TRAJECTORY_EMOJI_MAPPING.get(key, "")
            if emoji:
                emoji += " "
            step_strs.append(f"**{emoji}{key.capitalize()} ({i})**:")
            if key in ["observation", "state", "action"]:
                step_strs.append("```")
                step_strs.append(remove_triple_backticks(value).strip())
                step_strs.append("```")
            else:
                step_strs.append(value.strip())
        steps.append("\n".join(step_strs))
    suffix = [
        "",
        "</details>",
    ] 
    return "\n".join(prefix) + "\n\n---\n\n".join(steps) + "\n".join(suffix)
<|MERGE_RESOLUTION|>--- conflicted
+++ resolved
@@ -582,29 +582,6 @@
 
     # If file_path is a directory, attempt load from disk
     if os.path.isdir(file_path):
-<<<<<<< HEAD
-        return load_from_disk(file_path, split=split)
-
-    # If file_path is a github issue url, fetch the issue and return a single instance
-    if is_from_github_url(file_path):
-        match = GITHUB_ISSUE_URL_PATTERN.search(file_path)
-        cfg = config.Config(os.path.join(os.getcwd(), "keys.cfg"))
-        api = GhApi(token=cfg.get("GITHUB_TOKEN", "token"))
-        if match:
-            owner, repo, issue_number = match.groups()
-            record = dict()
-            issue = api.issues.get(owner, repo, issue_number)
-            title = issue.title if issue.title else ""
-            body = issue.body if issue.body else ""
-            text = f"{title}\n{body}\n"
-            record["repo"] = f"{owner}/{repo}"
-            record["base_commit"] = base_commit if base_commit else get_commit(api, owner, repo, base_commit).sha
-            record["version"] = record["base_commit"][:7]
-            record["problem_statement"] = text
-            record["instance_id"] = f"{owner}__{repo}-i{issue_number}"
-            return [record,]
-    elif base_commit is not None:
-=======
         try:
             dataset_or_dict = load_from_disk(file_path)
             if isinstance(dataset_or_dict, dict):
@@ -628,7 +605,6 @@
         return [ib.build()]
     
     if base_commit is not None:
->>>>>>> 6d8eee91
         raise ValueError("base_commit must be None if data_path is not a github issue url")
 
     # If file_path is a file, load the file
